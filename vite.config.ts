--- conflicted
+++ resolved
@@ -22,13 +22,10 @@
           src: normalizePath(path.resolve(__dirname, 'node_modules/onnxruntime-web/dist/*.wasm')),
           dest: './libs/',
         },
-<<<<<<< HEAD
-=======
         {
           src: normalizePath(path.resolve(__dirname, 'src/renderer/WebSDK/Core/live2dcubismcore.js')),
           dest: './libs/',
         },
->>>>>>> a27a8e95
       ],
     }),
     react(),
